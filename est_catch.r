F.est.catch <- function( catch.df, plot=TRUE, plot.file="raw_catch.pdf" ){
#
#   Estimate capture for every day of the season.
#   This assumes that only species and life stages we want are
#   in catch.df.  I.e., that appropriate filtering has already been done.
#
#   Input:
#   catch.df = data frame resulting from call to F.get.catch.data.  Run season is
#       an attribute of this data frame
#
#   Output:
#   A data frame containing $batchDay and $catch
#
#  plot.file=file.root


time.zone <- get("time.zone", env=.GlobalEnv )

#   ---- Establish the days on which estimates need to be produced.
#        Times in run season must be same as time in batchDate each day.
#        batchDate must occur at same time every day.  Can be missing days, but always at same time when present.
#start.season <- min(catch.df$batchDate)
#end.season   <- max(catch.df$batchDate)




#   ---- Fill in the gaps for individual traps
df <- NULL
true.imp <- NULL
allJBaseTable <- NULL
<<<<<<< HEAD

# the restriction here is to get traps that have at least 1 caught fish.
=======
>>>>>>> d8bf5745
u.traps <- unique( catch.df$trapPositionID )
#u.traps <- unique( catch.df[catch.df$n.tot > 0 & !is.na(catch.df$n.tot),]$trapPositionID )   # can't have this df restriction if we do a zero analysis
catch.fits <- X.miss <- Gaps <- bDates.miss <- vector("list", length(u.traps))   # lists to contain thing to save for bootstrapping
names(catch.fits) <- u.traps
# catch.dff <<- catch.df   # save a copy for debugging




# ----------- jason adds 12.04.2015 to house results of buffer analysis. ---------------------------

the.zero.fits <- vector("list",length(unique(catch.df$trapPositionID)))    # catch.df.ls?
allWinnerDates <- NULL   # jason adds

# ----------- jason adds 12.04.2015 to house results of buffer analysis. ---------------------------

catch.df$n.Orig2 <- catch.df$n.Orig   # we do stuff to n.Orig...keep a copy for accounting purposes -- this becomes assignedCatch -- use for checking
origBeg.date <- origEnd.date <- as.character("1990-01-01")   # need some fake dates.  these will be replaced.
dateFramer <- data.frame(trapPositionID=u.traps,origBeg.date=rep(as.POSIXct( origBeg.date, "%Y-%m-%d", tz=time.zone)),origEnd.date=rep(as.POSIXct( origBeg.date, "%Y-%m-%d", tz=time.zone)))

for( trap in u.traps ){
    cat(paste("==== Catch model for trapPositionID", trap, "========\n" ))

    df2 <- catch.df[catch.df$trapPositionID == trap,]
    df2$rownames <- rownames(df2)

    #   Impute a value for the gaps
    #   When df2 comes back from F.catch.model, it has extra lines in it.  One extra line for each 24 hour period in the
    #   gaps that were bigger than max.ok.gap. If gap = 3 days, there will be 3 extra lines.
    #   sampleStart and sampleEnd for each of the new lines are defined so that no gap appears  now.  Variable
    #   'gamEstimated' is true for these periods. Batch date is assigned based on sampleEnd, as usual.
    #   On return, there is a value or imputed value for each day from start of season to end of season.

    # --------------- jason generalizes to run catch models over all possible buffering zero iterations.  12.4.2015.-----------------------------------------------
    buffs <- max.buff.days(df2,trap)       # first value is zeros + NA in the beg, last is zeros + NA in the end. 3rd value is length of n.tot vector.

    origBeg.date <- min(df2$batchDate)
    origEnd.date <- max(df2$batchDate)

    # collect true beginning and end dates
    dateFramer[dateFramer$trapPositionID == trap,2] <- as.POSIXct( as.character(origBeg.date), "%Y-%m-%d", tz=time.zone)
    dateFramer[dateFramer$trapPositionID == trap,3] <- as.POSIXct( as.character(origEnd.date), "%Y-%m-%d", tz=time.zone)

    if( !(buffs[1] == buffs[3] & buffs[2] == buffs[3]) ){ #& (buffs[3] - buffs[1] - buffs[2] >=5) ){     # prob only need to check 1 of these conditions
      # 1st, assume both buffs are non-zero.
      iters <- buffs[1]*buffs[2]
      thisTrap <- vector("list",iters)
      allIter <- NULL
      bsSpine <- c('(Intercept)',paste0(rep('bs.sEnd',30),seq(1,30)))
      bsSpineDF <- data.frame(parms=bsSpine)
      for(bb in 0:0){#(buffs[1] - 1)){
        for(eb in 0:0){#(buffs[2] - 1)){
          df3 <- chuck.zeros(buffs[1],buffs[2],bb,eb,df2)     # bb and ef = number of zeros + NA to keep, before and after, respectively.
          df3 <- df3[ order(df3$trapPositionID, df3$EndTime), ]  # get rid of first temporal records that are Not fishing.

          m <- 1
          repeat{
            if(df3$TrapStatus[m] == 'Not fishing'){          # this repeat structure allows the possibility that more than one Not fishing record is up top.
              df3 <- df3[-1,]
            } else {
              break
            }
          }
          df3 <- df3[order(df3$EndTime,decreasing=TRUE),]
          m <- 1
          repeat{
            if(df3$TrapStatus[m] == 'Not fishing'){          # this repeat structure allows the possibility that more than one Not fishing record is down at the bottom.
              df3 <- df3[-1,]
            } else {
              break
            }
          }
          df3 <- df3[order(df3$EndTime),]

          thisTrap[[buffs[2]*(bb) + (eb + 1)]] <- suppressWarnings( F.catch.model( df3 ) )#,error=function(e) e )  # df.and.fit is list of, $df2 contains data frame, $fit contains model, etc
          the.zero.fits[[match(trap,u.traps)]] <- thisTrap

          betas <- data.frame(values=unlist(the.zero.fits[[match(trap,u.traps)]][[buffs[2]*(bb) + (eb + 1)]]$fit$coefficients))
          betas$parms <- rownames(betas)
          betasT <- data.frame(t(merge(bsSpineDF,betas,by=c('parms'),all.x=TRUE)))
          betasT <- betasT[,c('X1','X2','X13','X24','X26','X27','X28','X29','X30','X31','X3','X4','X5','X6','X7','X8','X9','X10','X11','X12','X14','X15','X16','X17','X18','X19','X20','X21','X22','X23','X25')]
          colnames(betasT) <- bsSpine
          betasT <- betasT[-1,]

          beg.date <- head(the.zero.fits[[match(trap,u.traps)]][[buffs[2]*(bb) + (eb + 1)]]$df2,1)$batchDate
          end.date <- tail(the.zero.fits[[match(trap,u.traps)]][[buffs[2]*(bb) + (eb + 1)]]$df2,1)$batchDate
          thisIter <- cbind(betasT,beg.date,end.date,bZerosRem=buffs[1] - bb - 1,eZerosRem=buffs[2] - eb - 1,bZerosKept=bb,eZerosKept=eb)
          thisIter$AIC <- the.zero.fits[[match(trap,u.traps)]][[buffs[2]*(bb) + (eb + 1)]]$fit$aic
          thisIter$nrow <- nrow(df3)
          thisIter$Nrow <- nrow(df2[df2$trapPositionID == trap,])
          allIter <- rbind(allIter,thisIter)
        }
      }
      rownames(allIter) <- NULL
      #write.csv(allIter,paste0(output.file,' - ',run.name,' - ',trap,' - allIter.csv'))
      winner <- allIter[allIter$bZerosKept == 0 & allIter$eZerosKept == 0,]    # see what we have after throwing out the zeros.

      winnerDate <- winner[,c('bZerosRem','eZerosRem','bZerosKept','eZerosKept','nrow','Nrow','beg.date','end.date')]
      winnerDate$trap <- trap
      winnerDate$origBeg.date <- origBeg.date
      winnerDate$origEnd.date <- origEnd.date
      allWinnerDates <- rbind(allWinnerDates,winnerDate)

      df4 <- the.zero.fits[[match(trap,u.traps)]][[  buffs[1]*buffs[2] - winner$bZerosRem*buffs[2] - winner$eZerosRem  ]]$df2    # something happens to not fishing periods here?
      df2 <- df2[order(df2$batchDate),]
      df5 <- df2[ (1 + winner$bZerosRem) : (nrow(df2) - winner$eZerosRem),]     # this nrow(df4) != nrow(df5) in general.  df2 after fitting model gets screwy rows
      #df2 <- df5        # put new df on track with previous code expectations.  jason comments out 1/26.  i think we still want to report the zero catches.  these are data.


      #jBaseTable <- tryCatch(plot_spline(trap,df2,thisTrap[[1]],file="spline.pdf",df3), error=function(e) e)  # assumes zero-zero for now -- feed the spline f'n thisTrap[[1]] to get correct df2 (df3)
      df.and.fit <- thisTrap[[1]]   # assumes zero-zero
    } else {
      # what we used to do.  we end up here when all records are thrown out.  ... and maybe when we impute on all days with data?
      df.and.fit <- suppressWarnings( F.catch.model( df2 ) )
      #jBaseTable <- tryCatch(plot_spline(trap,df2,df.and.fit,file="spline.pdf",df3), error=function(e) e)
    }
    # ------------ end jason generalizing ---------------------------------------------------------------------------------------------------------------------------------------------------



#     # keep the original in this format, with this structure, so all its dependencies continue to work as intended.  jason 12.4.2015.
#     df.and.fit <- suppressWarnings( F.catch.model( df2 ) )  # df.and.fit is list of, $df2 contains data frame, $fit contains model, etc
#      #jason.df.and.fit <<- df.and.fit
#
#     jBaseTable <- plot_spline(trap,catch.df,df.and.fit,file="spline.pdf")
#     allJBaseTable <- rbind(allJBaseTable,jBaseTable)

#     if( class(jBaseTable)[1] != "simpleError" ){
#       allJBaseTable <- rbind(allJBaseTable,jBaseTable)
#     }
<<<<<<< HEAD
=======
#     # ------------ end jason generalizing ---------------------------------------------------------------------------------------------------------------------------------------------------
    
    
  
    # keep the original in this format, with this structure, so all its dependencies continue to work as intended.  jason 12.4.2015.
    df.and.fit <- suppressWarnings( F.catch.model( df2 ) )  # df.and.fit is list of, $df2 contains data frame, $fit contains model, etc
     #jason.df.and.fit <<- df.and.fit
    
    jBaseTable <- plot_spline(trap,catch.df,df.and.fit,file="spline.pdf")
   
    allJBaseTable <- rbind(allJBaseTable,jBaseTable)
>>>>>>> d8bf5745
    df <- rbind( df, df.and.fit$df2)


    catch.fits[[which(trap==u.traps)]] <- df.and.fit$fit
    X.miss[[which(trap==u.traps)]] <- df.and.fit$X.for.missings
    Gaps[[which(trap==u.traps)]] <- df.and.fit$gaps
    bDates.miss[[which(trap==u.traps)]] <- df.and.fit$batchDate.for.missings

    true.imp <- rbind(true.imp,df.and.fit$true.imp)
#    print(df.and.fit)
#    cat("in est_catch (hit return):")
#    readline()
}
# true.imp <<- true.imp
cat("in est_catch.r  DF")
print( tapply(df$batchDate, df$trapPositionID, range) )
cat("-------\n")

# ---- output underlying data of splines plot ---
<<<<<<< HEAD
#write.csv(allJBaseTable,paste0(output.file,"_",catch.df$FinalRun[1],"_",lsLabel,"_allJBaseTable.csv"))
# ---- end output underlying data of splines plot ---
=======
write.csv(allJBaseTable,paste0(output.file,"_",catch.df$FinalRun[1],"_allJBaseTable.csv"))
# ---- end output underlying data of splines plot ---


>>>>>>> d8bf5745





# ----- jason adds 12/11/2015 so we have something to tell the est_efficiency program those traps that end up with zero fish,
# ----- but may have release data

allDates <- merge(data.frame(trap=u.traps),allWinnerDates,by=c('trap'),all.x=TRUE)


# ----- end jason add. --------------------------





#   Should probably save df into the Access data base for storage and potential use by others.


#   ---- Now that there are no gaps, sum within traps operating on a batch day, and all checks that occurred on a batch day.
ind <- list( batchDate=format(df$batchDate, "%Y-%m-%d"), trapPositionID=df$trapPositionID  )
est.catch <- tapply( df$n.tot, ind, sum )
p.imputed <- tapply( df$gamEstimated, ind, mean )

if(nrow(true.imp) > 0){
  est.catch1 <- data.frame(imputedCatch=tapply(true.imp$n.tot, list(true.imp$trapPositionID), sum))  # we need to tally up the imputed catch
  est.catch1$Traps <- rownames(est.catch1)
  rownames(est.catch1) <- NULL
} else {  # no imputation required for all trap splines
  est.catch1 <- NULL
}

est.catch2 <- tapply( df$n.Orig, ind, sum )                    # we need to tally up the assigned catch
est.catch2a<- tapply( df$n.Orig2, ind, sum )                   # we need to tally up the accounting assigned catch
est.catch3 <- tapply( df$n.Unassd, ind, sum )                  # we need to tally up the unassigned catch
est.catch4 <- tapply( df$halfConeAssignedCatch, ind, sum )     # we need to tally up the n.halfConeAdjAssd catch
est.catch5 <- tapply( df$halfConeUnassignedCatch, ind, sum )   # we need to tally up the n.halfConeAdjUnassd catch
est.catch6 <- tapply( df$assignedCatch, ind, sum )             # we need to tally up the n.fullConeAdjAssd catch
est.catch7 <- tapply( df$unassignedCatch, ind, sum )           # we need to tally up the n.fullConeAdjUnassd catch
est.catch8 <- tapply( df$modAssignedCatch, ind, sum )          # we need to tally up the n.adjUnassd catch
est.catch9 <- tapply( df$modUnassignedCatch, ind, sum )        # we need to tally up the n.adjAssd catch

tmp.est.catch <- est.catch   # save a copy of est.catch for counting traps later


#   ---- Un-matrix the results and put into a data frame

est.catch <- cbind( expand.grid( batchDate=dimnames(est.catch)[[1]], trapPositionID=dimnames(est.catch)[[2]]),
                catch=c(est.catch), imputed.catch=c(p.imputed) )
est.catch2 <- cbind( expand.grid( batchDate=dimnames(est.catch2)[[1]], trapPositionID=dimnames(est.catch2)[[2]]),
                    assdCatch=c(est.catch2), imputed.catch=c(p.imputed) )    # jason add 4/17/2015.  need to tally up assigned catch
est.catch2a<- cbind( expand.grid( batchDate=dimnames(est.catch2a)[[1]], trapPositionID=dimnames(est.catch2a)[[2]]),
                     assdCatchA=c(est.catch2a), imputed.catch=c(p.imputed) )    # jason add 1/14/2016.  need to tally up assigned catch
est.catch3 <- cbind( expand.grid( batchDate=dimnames(est.catch3)[[1]], trapPositionID=dimnames(est.catch3)[[2]]),
                     UnassdCatch=c(est.catch3), imputed.catch=c(p.imputed) )    # jason add 4/17/2015.  need to tally up unassigned catch
est.catch4 <- cbind( expand.grid( batchDate=dimnames(est.catch4)[[1]], trapPositionID=dimnames(est.catch4)[[2]]),
                     halfConeAssignedCatch=c(est.catch4), imputed.catch=c(p.imputed) )    # jason add 1/14/2016.  need to tally up halfConeAssignedCatch
est.catch5 <- cbind( expand.grid( batchDate=dimnames(est.catch5)[[1]], trapPositionID=dimnames(est.catch5)[[2]]),
                     halfConeUnassignedCatch=c(est.catch5), imputed.catch=c(p.imputed) )    # jason add 1/14/2016.  need to tally up halfConeUnassignedCatch
est.catch6 <- cbind( expand.grid( batchDate=dimnames(est.catch6)[[1]], trapPositionID=dimnames(est.catch6)[[2]]),
                     assignedCatch=c(est.catch6), imputed.catch=c(p.imputed) )    # jason add 1/14/2016.  need to tally up assignedCatch
est.catch7 <- cbind( expand.grid( batchDate=dimnames(est.catch7)[[1]], trapPositionID=dimnames(est.catch7)[[2]]),
                     unassignedCatch=c(est.catch7), imputed.catch=c(p.imputed) )    # jason add 1/14/2016.  need to tally up unassignedCatch
est.catch8 <- cbind( expand.grid( batchDate=dimnames(est.catch8)[[1]], trapPositionID=dimnames(est.catch8)[[2]]),
                     modAssignedCatch=c(est.catch8), imputed.catch=c(p.imputed) )    # jason add 1/14/2016.  need to tally up modAssignedCatch
est.catch9 <- cbind( expand.grid( batchDate=dimnames(est.catch9)[[1]], trapPositionID=dimnames(est.catch9)[[2]]),
                     modUnassignedCatch=c(est.catch9), imputed.catch=c(p.imputed) )    # jason add 1/14/2016.  need to tally up modUnassignedCatch



# checking that the correct number of halfConeAdj makes it through from the beginning.   delete later (1/14/2016)
# findit <- merge(est.catch4,check,by=c('batchDate','trapPositionID'),all.x=TRUE)
# findit$halfConeAdj <- ifelse(is.na(findit$halfConeAdj),0,findit$halfConeAdj)
# findit$prehalfConeAdj <- ifelse(is.na(findit$prehalfConeAdj),0,findit$prehalfConeAdj)
# findit[findit$halfConeAdj != findit$prehalfConeAdj,]



# get both total catch and assigned catch and unassigned catch and halfConeAdj.
est.catch <- merge(est.catch,est.catch2 ,by=c('batchDate','trapPositionID','imputed.catch'))     # jason add 4/17/2015 - join assumes full join, i.e., dim(of both dfs) same
est.catch <- merge(est.catch,est.catch3 ,by=c('batchDate','trapPositionID','imputed.catch'))     # jason add 5/20/2015 - join assumes full join, i.e., dim(of both dfs) same

est.catch <- merge(est.catch,est.catch2a,by=c('batchDate','trapPositionID','imputed.catch'))     # jason add 1/11/2016 - join assumes full join, i.e., dim(of both dfs) same
est.catch <- merge(est.catch,est.catch4 ,by=c('batchDate','trapPositionID','imputed.catch'))     # jason add 1/14/2016 - join assumes full join, i.e., dim(of both dfs) same
est.catch <- merge(est.catch,est.catch5 ,by=c('batchDate','trapPositionID','imputed.catch'))     # jason add 1/14/2016 - join assumes full join, i.e., dim(of both dfs) same
est.catch <- merge(est.catch,est.catch6 ,by=c('batchDate','trapPositionID','imputed.catch'))     # jason add 1/14/2016 - join assumes full join, i.e., dim(of both dfs) same
est.catch <- merge(est.catch,est.catch7 ,by=c('batchDate','trapPositionID','imputed.catch'))     # jason add 1/14/2016 - join assumes full join, i.e., dim(of both dfs) same
est.catch <- merge(est.catch,est.catch8 ,by=c('batchDate','trapPositionID','imputed.catch'))     # jason add 1/14/2016 - join assumes full join, i.e., dim(of both dfs) same
est.catch <- merge(est.catch,est.catch9 ,by=c('batchDate','trapPositionID','imputed.catch'))     # jason add 1/14/2016 - join assumes full join, i.e., dim(of both dfs) same
est.catch$batchDate <- as.POSIXct( as.character(est.catch$batchDate), "%Y-%m-%d", tz=time.zone)
est.catch <- est.catch[order(est.catch$trapPositionID,est.catch$batchDate),]





# more fish accounting
# theSumsMiddle <- accounting(est.catch,"byTrap")
# if(!is.null(est.catch1)){
#   theSumsMiddle <<- merge(theSumsMiddle,est.catch1,by=c('Traps'),all.x=TRUE)
# }


# 1/28/2016 -- all of this moved to new function est_catch_trapN, so as to get correct Ntraps per day, which
# need fishing days with zero catch.
# # need to keep track which days went into the algorithm, for bootstrapping.
# est.catch$catchNA <- est.catch$catch
# est.catch$catch <- ifelse(is.na(est.catch$catch),0,est.catch$catch)
#
# trapSeasons <- tapply(est.catch$catch, est.catch$trapPositionID, function(x){
#               seas <- which(!is.na(x))
#               f <- min(seas)
#               l <- max(seas)
#               ans <- rep(FALSE,length(x))
#               ans[f:l] <- TRUE
#               ans
#           })
#
# trapSeasons <- unlist(trapSeasons)
#
# est.catch <- est.catch[ trapSeasons, ]
#
#
# #   ---- Before we un-matrix-ized est.catch, we saved a copy so we could compute number of traps operating each day because it is easier.
# #        But, gaps are filled.  Take back out the gaps when counting.
# trapSeasons <- matrix( trapSeasons, nrow=nrow(tmp.est.catch), ncol=ncol(tmp.est.catch) )
# for( i in 1:length(bDates.miss) ){   # !is.null(bDates.miss) <-- put back for now -- null happens when we have one catch day that req'd imputation (maybe if all catch days require imputation)
#     tmp.est.catch[ trapSeasons[,i] & is.na(tmp.est.catch[,i]), i ] <- 0  # Add days when trap was operating but no trap visit.  I.e., trap operated for >24 hours without a check.  Must do this first, before next line.
#     tmp.est.catch[dimnames(tmp.est.catch)[[1]] %in% format(bDates.miss[[i]]), i] <- NA   #  blank out the gaps.
# }
# trapsOperating <- apply(tmp.est.catch, 1, function(x){sum(!is.na(x))} )
# trapsOperating <- data.frame( batchDate=names(trapsOperating), nTrapsOperating=trapsOperating, stringsAsFactors=F )
# trapsOperating$batchDate <- as.POSIXct( as.character(trapsOperating$batchDate), "%Y-%m-%d", tz=time.zone)

trapsOperating <- F.est.catch.trapN(catch.df, plot=FALSE, plot.file="raw_catch.pdf" )



# we have some missing days in est.catch.  fix those now.
# so deleting zeros screwed things up.
# possibly missing days due to deleted imputed period at the end of a period, e.g., trap 42050 rbdd may 2002.
# use collected data to rebuild the days we would have, i.e., reconstruct est.catch as it used to be, batchDate-wise
# jason finagling around here...
est.catch.fake <- NULL
for(trap in dateFramer$trapPositionID){
  theDays <- dateFramer[dateFramer$trapPositionID == trap,]$origEnd.date - dateFramer[dateFramer$trapPositionID == trap,]$origBeg.date + 1
  theDaysA <- seq(dateFramer[dateFramer$trapPositionID == trap,]$origBeg.date,dateFramer[dateFramer$trapPositionID == trap,]$origEnd.date,length.out=theDays)   # gets enddate correct
  theDaysB <- seq(dateFramer[dateFramer$trapPositionID == trap,]$origBeg.date,dateFramer[dateFramer$trapPositionID == trap,]$origEnd.date,by=60*60*22)          # get dst awkwardness correct -- note the 22 -- hit all days at least once
  theDays <- unique(strptime(c(theDaysA,theDaysB),"%F",tz=time.zone))                                                                                           # put together, map to days, get unique
  lil.est.catch.fake <- data.frame(batchDate=theDays,trapPositionID=trap)
  est.catch.fake <- rbind(est.catch.fake,lil.est.catch.fake)
}
est.catch <- merge(est.catch.fake,est.catch,by=c('batchDate','trapPositionID'),all.x=TRUE)

# make these other variables zero...otherwise fish accounting fails later on.
est.catch$assdCatch <- ifelse(is.na(est.catch$assdCatch),0,est.catch$assdCatch)
est.catch$UnassdCatch <- ifelse(is.na(est.catch$UnassdCatch),0,est.catch$UnassdCatch)
est.catch$assdCatchA <- ifelse(is.na(est.catch$assdCatchA),0,est.catch$assdCatchA)
est.catch$halfConeAssignedCatch <- ifelse(is.na(est.catch$halfConeAssignedCatch),0,est.catch$halfConeAssignedCatch)
est.catch$halfConeUnassignedCatch <- ifelse(is.na(est.catch$halfConeUnassignedCatch),0,est.catch$halfConeUnassignedCatch)
est.catch$assignedCatch <- ifelse(is.na(est.catch$assignedCatch),0,est.catch$assignedCatch)
est.catch$unassignedCatch <- ifelse(is.na(est.catch$unassignedCatch),0,est.catch$unassignedCatch)
est.catch$modAssignedCatch <- ifelse(is.na(est.catch$modAssignedCatch),0,est.catch$modAssignedCatch)
est.catch$modUnassignedCatch <- ifelse(is.na(est.catch$modUnassignedCatch),0,est.catch$modUnassignedCatch)
est.catch$imputed.catch <- ifelse(is.na(est.catch$imputed.catch),0,est.catch$imputed.catch)
est.catch$catch <- ifelse(is.na(est.catch$catch),0,est.catch$catch)












#tmp.est.catch <<- tmp.est.catch
#tmp.trapsOperating <<- trapsOperating

#readline()

#   If a trap runs without checks for 48 hours say, it runs over two batch dates.  When this happens,
#   the above statements result in a NA for catch on the day it skipped.  The real (non-imputed) catch
#   for these days is 0.  Replace these NA's with zeros.  (But, perhaps these lines should be tossed...)
#ind <- is.na(est.catch$catch)
#est.catch$catch[ ind ] <- 0
#est.catch$imputed.catch[ ind ] <- 0


#   Assign attributes for plotting
u.ss.rows <- !duplicated(catch.df$trapPositionID)
u.ss <- catch.df$trapPositionID[u.ss.rows]
u.ss.name <- catch.df$TrapPosition[u.ss.rows]
ord <- order( u.ss )
u.ss <- u.ss[ ord ]
u.ss.name <- u.ss.name[ ord ]

#   Make a plot if called for (I don't use parameter 'plot', apparently.
# jason.est.catch <<- est.catch


# jason add:  merge in TrapPosition so that graphical output can show text labels instead of computer code numbers.
# est.catch <- merge(jason.est.catch,unique(catch.dff[,c('trapPositionID','TrapPosition')]),by=c('trapPositionID'),all.x=TRUE)  delete later
est.catch <- merge(est.catch,unique(catch.df[,c('trapPositionID','TrapPosition')]),by=c('trapPositionID'),all.x=TRUE)
attr(est.catch, "site.name") <- catch.df$siteName[1]
attr(est.catch, "subsites") <- data.frame(subSiteID = u.ss, subSiteName=u.ss.name)
attr(est.catch, "run.name") <- run.name#catch.df$FinalRun[1]
attr(est.catch, "life.stage" ) <- catch.df$lifeStage[1]
attr(est.catch, "species.name") <- "Chinook Salmon"

# jason adds 4/20/2015 to itemize out the different types of catches

# collapse imputed to day ... could be two per day if both traps non-functioning
if(nrow(true.imp) > 0){
  true.imp$shortdate <- strftime(true.imp$batchDate, format="%Y-%m-%d")
  true.imp.sum <- aggregate(true.imp$n.tot,by=list(true.imp$shortdate,true.imp$trapPositionID), FUN=sum)
  true.imp.sum$batchDate <- as.POSIXct( as.character(true.imp.sum$Group.1), "%Y-%m-%d", tz=time.zone)
  true.imp.sum$Group.1 <- NULL
  names(true.imp.sum)[names(true.imp.sum) == 'V1'] <- 'imputedCatch' #'n.tot'
  names(true.imp.sum)[names(true.imp.sum) == 'Group.2'] <- 'trapPositionID'
} else {  # no imputed days.  make a fake dataframe so code continues to run.
  true.imp.sum <- data.frame(trapPositionID=u.traps,imputedCatch=rep(NA,length(u.traps)),batchDate=rep(est.catch$batchDate[1],length(u.traps)))
  true.imp <- true.imp.sum
  names(true.imp)[names(true.imp) == 'imputedCatch'] <- 'n.tot'   # making a fake df for use in est.passage joins.
}

# new 1/15/2016
est.catch$assdCatch <- est.catch$UnassdCatch <- est.catch$assdCatchA <- NULL   # what are these ...?
masterCatch <- merge(est.catch,true.imp.sum,by=c('trapPositionID','batchDate'),all.x=TRUE)

# new way -- 1/15/2016
masterCatch$imputedCatch <- ifelse(is.na(masterCatch$imputedCatch),0,masterCatch$imputedCatch)
masterCatch$assignedCatch <- ifelse(is.na(masterCatch$assignedCatch),0,masterCatch$assignedCatch)
masterCatch$totalEstimatedCatch <- masterCatch$imputedCatch + masterCatch$modAssignedCatch + masterCatch$modUnassignedCatch

# ?? old 1/15/2016
# # collpase catch counts in catch.df over day, for both n.tot (totalCatch) and n.Orig (assigned)
# catch.df$shortdate  <- strftime(catch.df$batchDate, format="%Y-%m-%d")
# catch.df.reduced <- catch.df[catch.df$TrapStatus == 'Fishing',]
# catch.df.n.tot.sum <- aggregate(catch.df.reduced$n.tot,by=list(catch.df.reduced$shortdate,catch.df.reduced$trapPositionID), FUN=sum)
# catch.df.n.Orig.sum <- aggregate(catch.df.reduced$n.Orig,by=list(catch.df.reduced$shortdate,catch.df.reduced$trapPositionID), FUN=sum)
# colnames(catch.df.n.tot.sum) <- c('shortdate','trapPositionID','n.tot')
# colnames(catch.df.n.Orig.sum) <- c('shortdate','trapPositionID','n.Orig')
# catch.df.both.sum <- merge(catch.df.n.tot.sum,catch.df.n.Orig.sum,by=c('shortdate','trapPositionID'))
# catch.df.both.sum$batchDate <- as.POSIXct( as.character(catch.df.both.sum$shortdate), "%Y-%m-%d", tz=time.zone)
# catch.df.both.sum$shortdate <- NULL
#
#
# # full join here to bring in assd data data was observed but not randomly selected...i think
# masterCatch <- merge(preCatch,catch.df.both.sum,by=c('trapPositionID','batchDate'),all.x=TRUE,all.y=TRUE)
# #masterCatch$unassdCatch <- masterCatch$n.tot.y - masterCatch$n.Orig
#
# masterCatch <- masterCatch[, !(names(masterCatch) %in% c('assdCatch'))]    # we have NA for this var for batchDates with imputation -- its not good enough
#
# names(masterCatch)[names(masterCatch) == 'n.tot.x'] <- 'imputedCatch'
# names(masterCatch)[names(masterCatch) == 'catch'] <- 'totalCatch'   # this is trent's old catch col
# names(masterCatch)[names(masterCatch) == 'n.Orig'] <- 'assdCatch'
#
# masterCatch <- masterCatch[, !(names(masterCatch) %in% c('trapVisitID','n.tot.y'))]




#   If a trap runs without checks for 48 hours say, it runs over two batch dates.  When this happens,
#   the above statements result in a NA for catch on the day it skipped.  The real (non-imputed) catch
#   for these days is 0.  Replace these NA's with zeros.  (But, perhaps these lines should be tossed...)
#   jason -- 1/15/2016 -- i think i have everything i need up to this point...so toss.
#getMinDate1 <- masterCatch[!is.na(masterCatch$assdCatch),]
#getMinDate2 <- aggregate(getMinDate1[,names(getMinDate1) %in% c('trapPositionID','batchDate')],list(getMinDate1$trapPositionID),FUN=head, 1)
#getMinDate2$minDate <- as.POSIXct( as.character(getMinDate2$batchDate), "%Y-%m-%d", tz=time.zone)

#masterCatch <- merge(masterCatch,getMinDate2[,c('trapPositionID','minDate')],by='trapPositionID',all.x=TRUE)






# old?? -- 1/15/2016
# masterCatch$indOld <- !is.na(masterCatch$imputedCatch) | !is.na(masterCatch$assdCatch)   # 4/20/2015 reproduce output from before
# # masterCatch$assdCatch[ ind ] <- 0
# #masterCatch$imputed.catch[ ind ] <- 0
#
# # # adaptation of trent code from before, where he somehow had data only after the first catch day
# # ind1 <- (masterCatch$minDate <= masterCatch$batchDate) & is.na(masterCatch$assdCatch)   # 4/20/2015 reproduce output from before
# # masterCatch$assdCatch[ ind1 ] <- 0
# # ind2 <- (masterCatch$minDate <= masterCatch$batchDate) & is.na(masterCatch$imputed.catch)   # 4/20/2015 reproduce output from before
# # # masterCatch$imputed.catch[ ind2 ] <- 0
#
# # make sure that totalCatch includes unassdCatch
# masterCatch$totalCatch <- ifelse(masterCatch$UnassdCatch > 0 & is.na(masterCatch$totalCatch),masterCatch$UnassdCatch,masterCatch$totalCatch)
#
# # make sure that totalCatch includes imputedCatch -- it was this way before, but breaking things up broke everything
# masterCatch$totalCatch <- ifelse(masterCatch$imputedCatch > 0 & is.na(masterCatch$totalCatch),masterCatch$imputedCatch,masterCatch$totalCatch)
#
# # make sure that totalCatch includes assdCatch -- it was this way before, but breaking things up broke everything
# masterCatch$totalCatch <- ifelse(masterCatch$assdCatch >= 0 & is.na(masterCatch$totalCatch),masterCatch$assdCatch,masterCatch$totalCatch)

# make sure that imputed.catch is a 1 if no other source of fish for that day.
# masterCatch$imputed.catch <- ifelse(masterCatch$imputedCatch >0 & is.na(masterCatch$imputed.catch) & is.na(masterCatch$UnassdCatch) & is.na(masterCatch$assdCatch),1.0,masterCatch$imputed.catch)


attr(masterCatch, "site.name") <- catch.df$siteName[1]
attr(masterCatch, "subsites") <- data.frame(subSiteID = u.ss, subSiteName=u.ss.name)
attr(masterCatch, "run.name") <- run.name#catch.df$FinalRun[1]
attr(masterCatch, "life.stage" ) <- catch.df$lifeStage[1]
attr(masterCatch, "species.name") <- "Chinook Salmon"

if( !is.na(plot.file) ) {
    out.fn <- F.plot.catch.model( masterCatch, file=plot.file )    # change f'n input from est.catch to masterCatch
} else {
    out.fn <- NULL
}

cat("Catch estimation complete...\n")


ans <- list(catch=est.catch, fits=catch.fits, X.miss=X.miss, gaps=Gaps, bDates.miss=bDates.miss, trapsOperating=trapsOperating, true.imp=true.imp, allDates=allDates)

attr(ans, "out.fn.list") <- out.fn

ans

}<|MERGE_RESOLUTION|>--- conflicted
+++ resolved
@@ -29,11 +29,8 @@
 df <- NULL
 true.imp <- NULL
 allJBaseTable <- NULL
-<<<<<<< HEAD
 
 # the restriction here is to get traps that have at least 1 caught fish.
-=======
->>>>>>> d8bf5745
 u.traps <- unique( catch.df$trapPositionID )
 #u.traps <- unique( catch.df[catch.df$n.tot > 0 & !is.na(catch.df$n.tot),]$trapPositionID )   # can't have this df restriction if we do a zero analysis
 catch.fits <- X.miss <- Gaps <- bDates.miss <- vector("list", length(u.traps))   # lists to contain thing to save for bootstrapping
@@ -164,22 +161,7 @@
 #     if( class(jBaseTable)[1] != "simpleError" ){
 #       allJBaseTable <- rbind(allJBaseTable,jBaseTable)
 #     }
-<<<<<<< HEAD
-=======
-#     # ------------ end jason generalizing ---------------------------------------------------------------------------------------------------------------------------------------------------
-    
-    
-  
-    # keep the original in this format, with this structure, so all its dependencies continue to work as intended.  jason 12.4.2015.
-    df.and.fit <- suppressWarnings( F.catch.model( df2 ) )  # df.and.fit is list of, $df2 contains data frame, $fit contains model, etc
-     #jason.df.and.fit <<- df.and.fit
-    
-    jBaseTable <- plot_spline(trap,catch.df,df.and.fit,file="spline.pdf")
-   
-    allJBaseTable <- rbind(allJBaseTable,jBaseTable)
->>>>>>> d8bf5745
     df <- rbind( df, df.and.fit$df2)
-
 
     catch.fits[[which(trap==u.traps)]] <- df.and.fit$fit
     X.miss[[which(trap==u.traps)]] <- df.and.fit$X.for.missings
@@ -197,15 +179,9 @@
 cat("-------\n")
 
 # ---- output underlying data of splines plot ---
-<<<<<<< HEAD
 #write.csv(allJBaseTable,paste0(output.file,"_",catch.df$FinalRun[1],"_",lsLabel,"_allJBaseTable.csv"))
 # ---- end output underlying data of splines plot ---
-=======
-write.csv(allJBaseTable,paste0(output.file,"_",catch.df$FinalRun[1],"_allJBaseTable.csv"))
-# ---- end output underlying data of splines plot ---
-
-
->>>>>>> d8bf5745
+
 
 
 
