#' @export passageWithLifeStageAssign
#'
#' @title passageWithLifeStageAssign
#'
#' @description
#' Estimate annual passage / production estimates between specified. The life stage is assigned analytically, see \code{\link{assignLifeStage}}.
#'
#' @param site The identification number of the site for which estimates are
#'   required.
#' @param taxon The species identifier indicating the type of fish of interest.
#'   This is always \code{161980}; i.e., Chinook Salmon.
#' @param min.date The start date for data to include. This is a text string in
#'   the format \code{\%Y-\%m-\%d}, or \code{YYYY-MM-DD}.
#' @param max.date The end date for data to include.  Same format as
#'   \code{min.date}.
#' @param output.file The name of the file prefix under which output is to be
#'   saved.  Set to NA to plot to the Plot window.
#' @param ci A logical indicating if 95% bootstrapped confidence intervals
#'   should be estimated along with passage estimates.
#' @param autoLS Default is FALSE, no analytical life stage assignment is done. If TRUE, the analytical life stage assignment is done, see details.
#' @param nLS Number of life stage groups to be estimated. Ignored if autoLS=FALSE, see details.
#' @param weightUse Boolean variable indicating if weight should be used for the analytical assignment, default is NULL. Ignored if autoLS=FALSE, see details.
#'
#'
#'
#' @details
#' For details of the passage estimation see \code{\link{F.lifestage.passage}}, which the passage estimation is identical here. The only difference is the life stage is assigned analytically.
#'
#' The only number of groups (\code{nLS}) allowed is two  or three. If NULL the function \code{\link{assignLifeStage}} determines the number of groups to be fit.
#'
#' If \code{weightUse} is FALSE, the weight measurement is not used in the analytical life stage assignment. If \code{weightUse} is NULL, the function \code{\link{assignLifeStage}} determine if weight will be used or not.
#'
#'
#' @return A table of passage estimates, with life stages down the rows, and runs
#'   across the columns.
#'
#'   A bar chart displaying relative proportions over both run and life stage.
#'
#'   For each unique combination of run and life stage containing at least one
#'   fish, a graph \code{png} of catch over time, a \code{csv} of daily catch
#'   and passage.
#'
#'   A graphical display of efficiency over time, for each trap, along with an
#'   accompanying \code{csv} tabular datasheet.
#'
#'   A plot (\code{pdf}) and a confusion matrix (\code{csv}) comparing the analytical and morphometric life stage assignment.

#'
#' @author WEST Inc.
#'
#' @seealso \code{\link{F.lifestage.passage}}, \code{\link{assignLifeStage}}, \code{\link{assignLSCompare}}
#'
#' @examples
#' \dontrun{
#' <insert examples>
#'
#' }
##############################################
## Jared Studyvin
## 31 March
##############################################
## This is the original passage estimation with the assiging life stage



passageWithLifeStageAssign <- function(site, taxon, min.date, max.date, output.file, ci=TRUE,nLS=NULL,weightUse=NULL,autoLS=FALSE){
  ###
  ###   ANNUAL PRODUCTION ESTIMATES BY LIFE STAGE AND RUN ? TABULAR SUMMARY
  ###   A table of passage estimates, with lifestages down the rows, and runs across the columns.
  ###
  ###   Input:
  ###   site = site ID of the place we want, trap locaton
  ###   taxon = taxon number (from luTaxon) to retrieve
  ###


  ##############################################################################################################
  ### copied from F.lifestage.passage
  ##############################################################################################################

  #   ********
  #   Check that times are less than 1 year apart
  strt.dt <- as.POSIXct( min.date, format="%Y-%m-%d" )
  end.dt <- as.POSIXct( max.date, format="%Y-%m-%d" )
  run.season <- data.frame( start=strt.dt, end=end.dt )
  dt.len <- difftime(end.dt, strt.dt, units="days")
  if( dt.len > 366 )  stop("Cannot specify more than 365 days in F.passage. Check min.date and max.date.")

  #   ---- Identify the type of passage report we're doing
  passReport <<- 'lifeStage'

  #   ---- Start a progress bar
  progbar <<- winProgressBar( "Production estimate for lifestage + runs", label="Fetching efficiency data" )

  #   ---- Fetch efficiency data
  release.df <- F.get.release.data( site, taxon, min.date, max.date  )

  if( nrow(release.df) == 0 ){
    stop( paste( "No efficiency trials between", min.date, "and", max.date, ". Check dates."))
  }

  setWinProgressBar( progbar, 0.1 , label=paste0("Fetching catch data, while using a ",round(fishingGapMinutes / 24 / 60,2),"-day fishing gap.") )

  ##   ---- Fetch the catch and visit data
  ## autoLS=TRUE, uses mixture distribution to assign life stage
  ## nLS = NULL, allows the routine to decide the number of life stages
  tmp.df   <- F.get.catch.data( site, taxon, min.date, max.date,autoLS=autoLS,nLS=nLS,weightUse=weightUse)

  catch.df <- tmp.df$catch   # All positive catches, all FinalRun and lifeStages, inflated for plus counts.  Zero catches (visits without catch) are NOT here.
  visit.df <- tmp.df$visit   # the unique trap visits.  This will be used in a merge to get 0's later

  catch.dfX <- catch.df      # save for a small step below.  several dfs get named catch.df, so need to call this something else.

  #   Debugging
  #    tmp.catch0 <<- catch.df
  #    tmp.visit0 <<- visit.df
  #    print( table(catch.df$TrapStatus))

  if( nrow(catch.df) == 0 ){
    stop( paste( "No catch records between", min.date, "and", max.date, ". Check dates and taxon."))
  }

  #   ---- Summarize catch data by trapVisitID X FinalRun X lifeStage. Upon return, catch.df has one line per combination of these variables

  #catch.df <- F.summarize.fish.visit( catch.df )       jason turns off 4/15/2015

  catch.df0 <- F.summarize.fish.visit( catch.df, 'unassigned' )   # jason - 5/20/2015 - we summarize over lifeStage, wrt to unassigned.
  catch.df1 <- F.summarize.fish.visit( catch.df, 'inflated' )     # jason - 4/14/2015 - we summarize over lifeStage, w/o regard to unassigned.  this is what has always been done.
  catch.df2 <- F.summarize.fish.visit( catch.df, 'assigned')      # jason - 4/14/2015 - we summarize over assigned.  this is new, and necessary to break out by MEASURED, instead of CAUGHT.
  #                   - the only reason we do this again is to get a different n.tot.
  catch.df3 <- F.summarize.fish.visit( catch.df, 'halfConeAssignedCatch' )     # jason - 1/14/2016
  catch.df4 <- F.summarize.fish.visit( catch.df, 'halfConeUnassignedCatch' )   # jason - 1/14/2016
  catch.df5 <- F.summarize.fish.visit( catch.df, 'assignedCatch' )             # jason - 1/14/2016
  catch.df6 <- F.summarize.fish.visit( catch.df, 'unassignedCatch' )           # jason - 1/14/2016
  catch.df7 <- F.summarize.fish.visit( catch.df, 'modAssignedCatch' )          # jason - 1/14/2016
  catch.df8 <- F.summarize.fish.visit( catch.df, 'modUnassignedCatch' )        # jason - 1/14/2016

  #   Debugging
  #    tmp.catch <<- catch.df
  #    print( table(catch.df$TrapStatus))
  #    cat("in lifestage_passage.r (hit return) ")
  #    readline()

  #   ---- Compute the unique runs we need to do
  runs <- unique(c(catch.df1$FinalRun,catch.df2$FinalRun))    # get all instances over the two df.  jason change 4/17/2015 5/21/2015: don't think we need to worry about catch.df0.
  runs <- runs[ !is.na(runs) ]
  cat("\nRuns found between", min.date, "and", max.date, ":\n")
  print(runs)


  #   ---- Compute the unique life stages we need to do
  lstages <- unique(c(catch.df1$lifeStage,catch.df2$lifeStage))   # get all instances over the two df.  jason change 4/17/2015 5/21/2015: don't think we need to worry about catch.df0.

  # only added to lifestage passage code.
  lstages <- lstages[lstages != 'Unassigned']   # jason add 2/25/2016 -- i have 2 unassigned fish.  plus-count issue?  possibly due to *2 for half-cone operations

  lstages <- lstages[ !is.na(lstages) ]   #   Don't need this,  I am pretty sure lifeStage is never missing here.
  cat("\nLife stages found between", min.date, "and", max.date, ":\n")
  print(lstages)

  #   ---- Print the number of non-fishing periods
  cat( paste("\nNumber of non-fishing intervals at all traps:", sum(visit.df$TrapStatus == "Not fishing"), "\n\n"))

  #   ---- Extract the unique trap visits.  This will be used in merge to get 0's later
  #    ind <- !duplicated( catch.df$trapVisitID ) & !is.na(catch.df$trapVisitID)
  #    visit.df <- catch.df[ind, ]
  #    visit.df <- visit.df[, !(names(visit.df) %in% c("FinalRun", "lifeStage", "n.tot", "mean.fl", "sd.fl"))]

  #   ********
  #   Loop over runs
  ans <- lci <- uci <- matrix(0, length(lstages), length(runs))
  dimnames(ans)<-list(lstages, runs)


  out.fn.roots <- NULL
  for( j in 1:length(runs) ){

    run.name <<- runs[j]

    # jason puts together the catches based on total, unassigned, assigned.
    assd <- catch.df2[catch.df2$Unassd != 'Unassigned' & catch.df2$FinalRun == run.name,c('trapVisitID','lifeStage','n.tot','mean.fl','sd.fl')]
    colnames(assd) <- c('trapVisitID','lifeStage','n.Orig','mean.fl.Orig','sd.fl.Orig')
    catch.dfA <- merge(catch.df1,assd,by=c('trapVisitID','lifeStage'),all.x=TRUE)
    unassd <- catch.df0[catch.df0$FinalRun == run.name,c('trapVisitID','lifeStage','n.tot')]
    colnames(unassd) <- c('trapVisitID','lifeStage','n.Unassd')
    catch.df <- merge(catch.dfA,unassd,by=c('trapVisitID','lifeStage'),all.x=TRUE)

    # jason brings halfcone counts along for the ride 1/14/2016 -- only for run_passage, and not run lifestage?
    names(catch.df3)[names(catch.df3) == 'n.tot'] <- 'halfConeAssignedCatch'
    names(catch.df4)[names(catch.df4) == 'n.tot'] <- 'halfConeUnassignedCatch'
    names(catch.df5)[names(catch.df5) == 'n.tot'] <- 'assignedCatch'
    names(catch.df6)[names(catch.df6) == 'n.tot'] <- 'unassignedCatch'
    names(catch.df7)[names(catch.df7) == 'n.tot'] <- 'modAssignedCatch'
    names(catch.df8)[names(catch.df8) == 'n.tot'] <- 'modUnassignedCatch'

    catch.df <- merge(catch.df,catch.df3[,c('trapVisitID','lifeStage','FinalRun','halfConeAssignedCatch')],by=c('trapVisitID','lifeStage','FinalRun'),all.x=TRUE)
    catch.df <- merge(catch.df,catch.df4[,c('trapVisitID','lifeStage','FinalRun','halfConeUnassignedCatch')],by=c('trapVisitID','lifeStage','FinalRun'),all.x=TRUE)
    catch.df <- merge(catch.df,catch.df5[,c('trapVisitID','lifeStage','FinalRun','assignedCatch')],by=c('trapVisitID','lifeStage','FinalRun'),all.x=TRUE)
    catch.df <- merge(catch.df,catch.df6[,c('trapVisitID','lifeStage','FinalRun','unassignedCatch')],by=c('trapVisitID','lifeStage','FinalRun'),all.x=TRUE)
    catch.df <- merge(catch.df,catch.df7[,c('trapVisitID','lifeStage','FinalRun','modAssignedCatch')],by=c('trapVisitID','lifeStage','FinalRun'),all.x=TRUE)
    catch.df <- merge(catch.df,catch.df8[,c('trapVisitID','lifeStage','FinalRun','modUnassignedCatch')],by=c('trapVisitID','lifeStage','FinalRun'),all.x=TRUE)

    #theSumsBefore <<- accounting(catch.df,"byRun")

    catch.df <- catch.df[order(catch.df$trapPositionID,catch.df$batchDate),]

    cat(paste(rep("*",80), collapse=""))
    tmp.mess <- paste("Processing ", run.name)
    cat(paste("\n", tmp.mess, "\n"))
    cat(paste(rep("*",80), collapse=""))
    cat("\n\n")

    progbar <- winProgressBar( tmp.mess, label="Lifestage X run processing" )
    barinc <- 1 / (length(lstages) * 6)
    assign( "progbar", progbar, pos=.GlobalEnv )

    indRun <- (catch.df$FinalRun == run.name ) & !is.na(catch.df$FinalRun)   # Don't need is.na clause.  FinalRun is never missing here.

    #   ---- Loop over lifestages
    for( i in 1:length(lstages) ){

      ls <- lstages[i]

      #   ---- Subset to just one life stage and run
      indLS <- (catch.df$lifeStage == ls) & !is.na(catch.df$lifeStage) #  Don't need is.na clause.  I don't think lifeStage can be missing here.

      cat(paste("Lifestage=", ls, "; Run=", run.name, "; num records=", sum(indRun & indLS), "\n"))
      tmp.mess <- paste("Lifestage=", ls )
      setWinProgressBar( progbar, getWinProgressBar(progbar)+barinc, label=tmp.mess )

      #   ---- If we caught this run and lifestage, compute passage estimate.
      if( any( indRun & indLS ) ){

        catch.df.ls <- catch.df[ indRun & indLS, c("trapVisitID", "FinalRun", "lifeStage", 'n.Orig','mean.fl.Orig','sd.fl.Orig',"n.tot", "mean.fl", "sd.fl","n.Unassd",'halfConeAssignedCatch','halfConeUnassignedCatch','assignedCatch','unassignedCatch','modAssignedCatch','modUnassignedCatch')]

        #   ---- Merge in the visits to get zeros
        catch.df.ls <- merge( visit.df, catch.df.ls, by="trapVisitID", all.x=T )
        setWinProgressBar( progbar, getWinProgressBar(progbar)+barinc )

        #   ---- Update the constant variables.  Missing n.tot when trap was fishing should be 0.
        catch.df.ls$FinalRun[ is.na(catch.df.ls$FinalRun) ] <- run.name
        catch.df.ls$lifeStage[ is.na(catch.df.ls$lifeStage) ] <- ls
        catch.df.ls$n.tot[ is.na(catch.df.ls$n.tot) & (catch.df.ls$TrapStatus == "Fishing") ] <- 0
        catch.df.ls$n.Orig[ is.na(catch.df.ls$n.Orig) & (catch.df.ls$TrapStatus == "Fishing") ] <- 0
        catch.df.ls$n.Unassd[ is.na(catch.df.ls$n.Unassd) & (catch.df.ls$TrapStatus == "Fishing") ] <- 0

        catch.df.ls$halfConeAssignedCatch[ is.na(catch.df.ls$halfConeAssignedCatch) & (catch.df.ls$TrapStatus == "Fishing") ] <- 0
        catch.df.ls$halfConeUnassignedCatch[ is.na(catch.df.ls$halfConeUnassignedCatch) & (catch.df.ls$TrapStatus == "Fishing") ] <- 0
        catch.df.ls$assignedCatch[ is.na(catch.df.ls$assignedCatch) & (catch.df.ls$TrapStatus == "Fishing") ] <- 0
        catch.df.ls$unassignedCatch[ is.na(catch.df.ls$unassignedCatch) & (catch.df.ls$TrapStatus == "Fishing") ] <- 0
        catch.df.ls$modAssignedCatch[ is.na(catch.df.ls$modAssignedCatch) & (catch.df.ls$TrapStatus == "Fishing") ] <- 0
        catch.df.ls$modUnassignedCatch[ is.na(catch.df.ls$modUnassignedCatch) & (catch.df.ls$TrapStatus == "Fishing") ] <- 0

        #   ---- Add back in the missing trapVisitID rows.  These identify the gaps in fishing
        #catch.df.ls <- rbind( catch.df.ls, catch.df[ is.na(catch.df$trapVisitID), ] )

        #   ---- Update progress bar
        out.fn.root <- paste0(output.file, ls, run.name )
        setWinProgressBar( progbar, getWinProgressBar(progbar)+barinc )

        #   Debugging
        #                tmp.c <<- catch.df.ls
        #                tmp.r <<- release.df

        #   Debugging
        #                print(dim(visit.df))
        #                print(dim(catch.df.ls))
        #                print( table( tmp.c$FinalRun, useNA="always" ))
        #                print( table( tmp.c$lifeStage, useNA="always" ))
        #                print( table( tmp.c$trapVisitID, useNA="always" ))
        #                cat("in lifestage_passage (hit return) ")
        #                readline()

        # jason add 2/25/2016 -- deal with traps with all zero fish.
        # see if we have non-zero fish for a trap, given the lifestage and run.
        theSums <- tapply(catch.df.ls[!is.na(catch.df.ls$n.Orig),]$n.Orig,list(catch.df.ls[!is.na(catch.df.ls$n.Orig),]$trapPositionID),FUN=sum)
        theZeros <- names(theSums[theSums == 0])
        catch.df.ls <- catch.df.ls[!(catch.df.ls$trapPositionID %in% theZeros),]
<<<<<<< HEAD
        
        #   ---- Set these attributes so they can be passed along.
        attr(catch.df.ls,"min.date") <- min.date
        attr(catch.df.ls,"max.date") <- max.date
        
=======

>>>>>>> 73ef9de9
        #   ---- Compute passage
        if(nrow(catch.df.ls) > 0 & sum(as.numeric(theSums)) > 0){
          pass <- F.est.passage( catch.df.ls, release.df, "year", out.fn.root, ci )
        } else {
          pass <- data.frame(passage=0,lower.95=0,upper.95=0)  # we need something for the matrix down below if ALL traps have zero fish in df theZeros above.
        }

        #   ---- Update progress bar
        setWinProgressBar( progbar, getWinProgressBar(progbar)+barinc )
        out.fn.roots <- c(out.fn.roots, attr(pass, "out.fn.list"))

        #print(pass)

        #   ---- Save
        ans[ i, j ] <- pass$passage
        lci[ i, j ] <- pass$lower.95
        uci[ i, j ] <- pass$upper.95
        setWinProgressBar( progbar, getWinProgressBar(progbar)+barinc )

      }

    }

    close(progbar)
  }

  #    ans <<- ans
  #    ans <- get("ans")

  cat("Final lifeStage X run estimates:\n")
  print(ans)

  #   ---- compute percentages of each life stage
  ans.pct <- matrix( colSums( ans ), byrow=T, ncol=ncol(ans), nrow=nrow(ans))
  ans.pct <- ans / ans.pct
  ans.pct[ is.na(ans.pct) ] <- NA


  #   ---- Write out the table
  df <- data.frame( dimnames(ans)[[1]], ans.pct[,1], ans[,1], lci[,1], uci[,1], stringsAsFactors=F )
  if( ncol(ans) > 1 ){
    #   We have more than one run
    for( j in 2:ncol(ans) ){
      df <- cbind( df, data.frame( ans.pct[,j], ans[,j], lci[,j], uci[,j], stringsAsFactors=F ))
    }
  }
  names(df) <- c("LifeStage", paste( rep(runs, each=4), rep( c(".propOfPassage",".passage",".lower95pctCI", ".upper95pctCI"), length(runs)), sep=""))


  #   ---- Append totals to bottom
  tots <- data.frame( "Total", matrix( colSums(df[,-1]), nrow=1), stringsAsFactors=F)
  names(tots) <- names(df)
  tots[,grep("lower.95", names(tots),fixed=T)] <- NA
  tots[,grep("upper.95", names(tots),fixed=T)] <- NA
  df <- rbind( df, Total=tots )

  if( !is.na(output.file) ){
    out.pass.table <- paste(output.file, "_lifestage_passage_table.csv", sep="")
    rs <- paste( format(run.season[1], "%d-%b-%Y"), "to", format(run.season[2], "%d-%b-%Y"))
    nms <- names(df)[1]
    for( i in 2:length(names(df))) nms <- paste(nms, ",", names(df)[i], sep="")

    cat(paste("Writing passage estimates to", out.pass.table, "\n"))

    sink(out.pass.table)
    cat(paste("Site=,", catch.df$siteName[1], "\n", sep=""))
    cat(paste("Site ID=,", catch.df$siteID[1], "\n", sep=""))
    cat(paste("Species ID=,", taxon, "\n", sep=""))
    cat(paste("Dates included=,", rs, "\n", sep=""))

    cat("\n")
    cat(nms)
    cat("\n")
    sink()

    write.table( df, file=out.pass.table, sep=",", append=TRUE, row.names=FALSE, col.names=FALSE)
    out.fn.roots <- c(out.fn.roots, out.pass.table)

    ls.pass.df <<- df

    # Produce pie or bar charts

    # 2/29/2016 -- F.plot.lifestages needs the LifeStage in the rowname.  i have a case where this doesn't happen, where we only
    # have Parr (so one LifeStage).  I do not know why this hasn't popped up before...

    rownames(df) <- df$LifeStage
    fl <- F.plot.lifestages( df, output.file, plot.pies=F )
    if( fl == "ZEROS" ){
      cat("FAILURE - F.lifestage.passage - ALL ZEROS\nCheck dates and finalRunId's\n")
      cat(paste("Working directory:", getwd(), "\n"))
      cat(paste("R data frames saved in file:", "<none>", "\n\n"))
      nf <- length(out.fn.roots)
      cat(paste("Number of files created in working directory = ", nf, "\n"))
      for(i in 1:length(out.fn.roots)){
        cat(paste(out.fn.roots[i], "\n", sep=""))
      }
      cat("\n")
      return(0)

    } else {
      out.fn.roots <- c(out.fn.roots, fl)
    }

    #fl <- F.plot.runs( df, output.file, plot.pies=F )
    #out.fn.roots <- c(out.fn.roots, fl)
  }

  #   ---- Write out message
  cat("SUCCESS - F.lifestage.passage\n\n")
  cat(paste("Working directory:", getwd(), "\n"))
  cat(paste("R data frames saved in file:", "<none>", "\n\n"))
  nf <- length(out.fn.roots)
  cat(paste("Number of files created in working directory = ", nf, "\n"))
  for(i in 1:length(out.fn.roots)){
    cat(paste(out.fn.roots[i], "\n", sep=""))
  }
  cat("\n")

  df




}<|MERGE_RESOLUTION|>--- conflicted
+++ resolved
@@ -276,15 +276,11 @@
         theSums <- tapply(catch.df.ls[!is.na(catch.df.ls$n.Orig),]$n.Orig,list(catch.df.ls[!is.na(catch.df.ls$n.Orig),]$trapPositionID),FUN=sum)
         theZeros <- names(theSums[theSums == 0])
         catch.df.ls <- catch.df.ls[!(catch.df.ls$trapPositionID %in% theZeros),]
-<<<<<<< HEAD
-        
+
         #   ---- Set these attributes so they can be passed along.
         attr(catch.df.ls,"min.date") <- min.date
         attr(catch.df.ls,"max.date") <- max.date
         
-=======
-
->>>>>>> 73ef9de9
         #   ---- Compute passage
         if(nrow(catch.df.ls) > 0 & sum(as.numeric(theSums)) > 0){
           pass <- F.est.passage( catch.df.ls, release.df, "year", out.fn.root, ci )
@@ -404,8 +400,5 @@
   cat("\n")
 
   df
-
-
-
-
+  
 }