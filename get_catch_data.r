--- conflicted
+++ resolved
@@ -177,7 +177,6 @@
   test$halfConeAssignedCatch   <- ifelse(test$halfConeID == 1 & test$Unassd != 'Unassigned',test$Unmarked - test$preUnmarked,0)    # halfConeAdj have to originate from a halfCone trapping instance.
   test$halfConeUnassignedCatch <- ifelse(test$halfConeID == 1 & test$Unassd == 'Unassigned',test$Unmarked - test$preUnmarked,0)    # halfConeAdj have to originate from a halfCone trapping instance.
 
-<<<<<<< HEAD
   test$assignedCatch   <- ifelse(test$Unassd != 'Unassigned',test$Unmarked - test$halfConeAssignedCatch,0)
   test$unassignedCatch <- ifelse(test$Unassd == 'Unassigned',test$Unmarked - test$halfConeUnassignedCatch,0)
 
@@ -211,39 +210,6 @@
   catch$modUnassignedCatch <- catch$halfConeUnassignedCatch + catch$unassignedCatch
   catch$modAssignedCatch <- catch$halfConeAssignedCatch + catch$assignedCatch
 }
-=======
-
-# expand half-cone operations to full-cone.  this needs to happen prior to plus-counting.
-# catch$preUnmarked <- catch$Unmarked
-# catch$Unmarked <- ifelse(catch$halfConeID == 1,2*catch$preUnmarked,catch$preUnmarked)
-# 
-# tapply(catch$Unmarked, catch$halfConeID, sum)
-# 
-# catch.temp <- catch[catch$FinalRun == 'Fall',]
-# hcY <- data.frame(hcY=tapply(catch.temp[catch.temp$halfConeID == 1,]$Unmarked, catch.temp[catch.temp$halfConeID == 1,]$SampleDate, sum))
-# hcY$matchDate <- rownames(hcY)
-# hcN <- data.frame(hcN=tapply(catch.temp[catch.temp$halfConeID == 2,]$Unmarked, catch.temp[catch.temp$halfConeID == 2,]$SampleDate, sum))
-# hcN$matchDate <- rownames(hcN)
-# hc <- merge(hcY,hcN,by=c('matchDate'),all.x=TRUE,all.y=TRUE)
-# 
-# sum(hc$hcY[!is.na(hc$hcY)],hc$hcN[!is.na(hc$hcN)]) == sum(catch.temp$Unmarked)   # check if we have all the fish we should
-# 
-# 
-# plot(as.Date(hc$matchDate[!is.na(hc$hcY)]),hc$hcY[!is.na(hc$hcY)],col='red'  ,pch=19,xlim=c(min(as.Date(hc$matchDate)),max(as.Date(hc$matchDate))),ylim=c(0,max(hc$hcY,hc$hcN,na.rm=TRUE)))
-# par(new=TRUE)
-# plot(as.Date(hc$matchDate[!is.na(hc$hcN)]),hc$hcN[!is.na(hc$hcN)],col='black',pch=19,xlim=c(min(as.Date(hc$matchDate)),max(as.Date(hc$matchDate))),ylim=c(0,max(hc$hcY,hc$hcN,na.rm=TRUE)))
-# par(new=TRUE)
-# segments(min(as.Date(hc$matchDate)),mean(hc$hcY[!is.na(hc$hcY)]),max(as.Date(hc$matchDate)),mean(hc$hcY[!is.na(hc$hcY)]),col='red')
-# par(new=TRUE)
-# segments(min(as.Date(hc$matchDate)),mean(hc$hcN[!is.na(hc$hcN)]),max(as.Date(hc$matchDate)),mean(hc$hcN[!is.na(hc$hcN)]),col='black')
-
-
-
-
-#   Expand the Plus counts
-catch <- F.expand.plus.counts( catch )
->>>>>>> d8bf5745
-
 
 #   Reassign factor levels because they may have changed.  I.e., we may have eliminated "Unassigned"
 catch$FinalRun <- as.character( catch$FinalRun )
@@ -254,12 +220,6 @@
 #   Assign batch dates -- jason adds the ifs 1/16/2016 to allow zero row visits and catch dfs to pass through
 if(nrow(visits) > 0){visits <- F.assign.batch.date( visits )}
 if(nrow(catch) > 0){catch <- F.assign.batch.date( catch )}
-
-
-
-
-
-
 
 #   Assign attributes
 attr(catch, "siteID" ) <- site
