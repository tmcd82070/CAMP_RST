--- conflicted
+++ resolved
@@ -2,7 +2,7 @@
 Type: Package
 Title: CAMP RST R Routines
 Version: 1.0.0
-Date: 2016-06-13
+Date: 2016-08-19
 Author: Trent McDonald
 Maintainer: Trent McDonald <tmcdonald@west-inc.com>
 Description: R routines for the CAMP R platform. 
@@ -20,13 +20,10 @@
  tools,
  utils,
  grDevices,
-<<<<<<< HEAD
  tidyr,
  dplyr,
  DBI,
  assertthat,
  R6,
- magrittr
-=======
+ magrittr,
  ellipse
->>>>>>> d9ad4a03
