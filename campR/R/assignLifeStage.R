--- conflicted
+++ resolved
@@ -112,90 +112,7 @@
 
 
   ## create list for saving mean vectors and variance covariance matrices from each mixture distribution
-<<<<<<< HEAD
-  # JARED: CAN THESE <<- BE CHANGED TO <- ?  
-  mixDistMUList <<- list()
-  mixDistSigmaList <<- list()
-  ####################################################################
-  
-  # JARED: SEEMS LIKE WE CAN ERASE THIS CALL TO MEMORYUSAGE()
-  memoryUsage()
-  
-  ## This function wraps the assign life stage into a try statement
-  assignTry <- function(runDat,G=NULL,USEWeight=NULL){
-    
-    out <- tryCatch({
-      
-      assignLS(runDat=runDat,G=G,USEWeight=USEWeight)
-      
-    },
-    error=function(cond){
-      message('Assigning life stage produced an error.')
-      message('Here is the original error message:')
-      message(cond)
-      
-      cat('\n')
-      runDat$days <- with(runDat,as.numeric(difftime(SampleDate,min(SampleDate),units='days')))
-      fRun <- with(runDat,as.character(unique(FinalRun)))
-      runDat$lifeStage <- 'Fail'
-      ##runDat$lifeStage[is.na(runDat$forkLength)] <- 'Unassigned'
-      mu <- NA
-      Sigma <- NA
-      ## save mixture distribution summary statistics
-      mixDistMUList[[length(mixDistMUList)+1]] <<- mu
-      mixDistSigmaList[[length(mixDistSigmaList)+1]] <<- Sigma
-      
-      names(mixDistMUList)[length(mixDistMUList)] <<- as.character(fRun)
-      names(mixDistSigmaList)[length(mixDistSigmaList)] <<- as.character(fRun)
-      cat(site,'\n')
-      cat(min.date,'\n')
-      cat(max.date,'\n')
-      cat(fRun,'\n')
-      cat(as.character(cond),'\n')
-      assignCheck <- data.frame(site=site,minDate=min.date,maxDate=max.date,run=fRun,assignment=as.character(cond),stringsAsFactors=FALSE)
-      
-      write.csv(assignCheck,paste0(output.file,site,fRun,'AssignCheck.csv'),row.names=FALSE)
-      
-      
-      cat('\n')
-      cat('Life stage is being written as All, due to the error. \n')
-      return(runDat)
-    },
-    finally={
-      message('End tryCatch')
-      
-    }) #end tryCatch
-    return(out)
-  }
-  
-  assignNew <- ddply(DATA,~FinalRun,assignTry,G=groupN,USEWeight=USEWeight)
-  
-  
-  
-  
-  ##assignNew <- ddply(DATA,~FinalRun,assignLS,G=groupN,USEWeight=USEWeight)
-  
-  
-  DATA <- merge(assignNew[,c('id','lifeStage','days')],DATA)
-  
-  
-  # JARED: SEEMS LIKE WE CAN ERASE THIS CALL TO MEMORYUSAGE()
-  memoryUsage()
-  
-  ## save data after assignment
-  # JARED: WHY THIS SAVE?
-  save(DATA,output.file,mixDistMUList,mixDistSigmaList,file=paste0(output.file,'newLS.Rdata'))
-  
-  
-  assignLSCompare(DATA,...)
-  
-  # JARED: SEEMS LIKE WE CAN ERASE THIS CALL TO MEMORYUSAGE()
-  memoryUsage()
-  
-  return(DATA)
-  
-} # end assignLifeStage
-=======
+  #  ---- jason chooses jared's updates from branch jaredDoc - 8-11-2016.
   # JARED: CAN THESE <<- BE CHANGED TO <- ?
   ##mixDistMUList <<- list()
   ##mixDistSigmaList <<- list()
@@ -434,7 +351,7 @@
         ########################
         ## This might not be need when for the release, but it is nice for testing.
 	write.csv(assignCheck,paste0(output.dir,site,fRun,'AssignCheck.csv'),row.names=FALSE)
->>>>>>> d9ad4a03
+
 
 
 	## get group names based on number of groups
@@ -674,16 +591,4 @@
 
     return(DATA)
 
-} # end assignLifeStage
-
-<<<<<<< HEAD
-## report the memory
-memoryUsage <- function(){
-  cat('The memory size is',memory.limit(NA),'\n')
-  cat('The max amount of memory obtained from the OS is', memory.size(TRUE),'\n')
-  cat('The current amount of memory in use is', memory.size(FALSE),'\n')
-  cat('\n')
-  cat('\n')
-}
-=======
->>>>>>> d9ad4a03
+} # end assignLifeStage