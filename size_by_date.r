--- conflicted
+++ resolved
@@ -86,7 +86,6 @@
   if(nrow(catch.df) > 0 & nrow(nvCatch.df) > 0){
     catch.df <- rbind(catch.df,nvCatch.df)                                #  use a new catch.df with non-valid fishing included
     attributes(catch.df) <- attributesSafe
-<<<<<<< HEAD
     disc <- 'Plotted fork lengths include data from both successful and unsuccessful fishing.'
   } else if(nrow(catch.df) == 0 & nrow(nvCatch.df) > 0){
     catch.df <- nvCatch.df
@@ -100,23 +99,6 @@
     attributes(catch.df) <- attributesSafe
     disc <- 'Plotted fork lengths include data from only successful fishing.'        
 } # nrow(catch.df) == 0 condition below will catch situation when no records ever found.
-
-=======
-    disc <- 'Fork lengths include both valid and invalid trapping data.'
-  } else if(nrow(catch.df) == 0 & nrow(nvCatch.df) > 0){
-    catch.df <- nvCatch.df
-    # no attributes to bring in -- do it now
-    attr(catch.df, "siteID" ) <- site
-    attr(catch.df, "site.name") <- catch.df$siteName[1]
-    attr(catch.df, "subsites") <- unique(catch.df$trapPositionID)
-    disc <- 'Fork lengths include only invalid trapping data;  no valid data exists for selected criteria.'    
-  } else if(nrow(catch.df) > 0 & nrow(nvCatch.df) == 0){
-    catch.df <- catch.df
-    attributes(catch.df) <- attributesSafe
-    disc <- 'Fork lengths include only valid trapping data;  no invalid data exists for selected criteria.'        
-  } # nrow(catch.df) == 0 condition below will catch situation when no records ever found.
-} 
->>>>>>> d8bf5745
 
 if( nrow(catch.df) == 0 ){
     plot( c(0,1), c(0,1), xaxt="n", yaxt="n", type="n", xlab="", ylab="")
